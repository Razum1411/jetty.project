--- conflicted
+++ resolved
@@ -31,7 +31,6 @@
 
 import javax.net.ssl.SSLContext;
 import javax.net.ssl.SSLEngine;
-import javax.net.ssl.SSLEngineResult;
 import javax.net.ssl.SSLSocket;
 
 import org.eclipse.jetty.alpn.ALPN;
@@ -95,21 +94,10 @@
             // Now if we read more, we should read a TLS Alert.
             encrypted.clear();
             read = channel.read(encrypted);
-<<<<<<< HEAD
-            if (read > 0)
-            {
-                encrypted.flip();
-                // TLS Alert message type == 21.
-                Assert.assertEquals(21, encrypted.get() & 0xFF);
-                encrypted.clear();
-                Assert.assertEquals(-1, channel.read(encrypted));
-            }
-=======
-            // Sending a TLS Close Alert during handshake results in an exception when
-            // unwrapping that the server react to by closing the connection abruptly.
             Assert.assertTrue(read > 0);
             Assert.assertEquals(21, encrypted.get(0));
->>>>>>> d73c60db
+            encrypted.clear();
+            Assert.assertEquals(-1, channel.read(encrypted));
         }
     }
 
