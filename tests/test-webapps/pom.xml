--- conflicted
+++ resolved
@@ -37,16 +37,13 @@
           <!-- DO NOT DEPLOY (or Release) -->
           <skip>true</skip>
         </configuration>
-<<<<<<< HEAD
-=======
-      </plugin>    
+      </plugin>
       <plugin>
         <groupId>org.jacoco</groupId>
         <artifactId>jacoco-maven-plugin</artifactId>
         <configuration>
           <skip>true</skip>
         </configuration>
->>>>>>> 3bfc9148
       </plugin>
     </plugins>
   </build>
