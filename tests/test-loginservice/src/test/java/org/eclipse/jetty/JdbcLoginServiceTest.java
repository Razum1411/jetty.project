//
//  ========================================================================
//  Copyright (c) 1995-2016 Mort Bay Consulting Pty. Ltd.
//  ------------------------------------------------------------------------
//  All rights reserved. This program and the accompanying materials
//  are made available under the terms of the Eclipse Public License v1.0
//  and Apache License v2.0 which accompanies this distribution.
//
//      The Eclipse Public License is available at
//      http://www.eclipse.org/legal/epl-v10.html
//
//      The Apache License v2.0 is available at
//      http://www.opensource.org/licenses/apache2.0.php
//
//  You may elect to redistribute this code under either of these licenses.
//  ========================================================================
//

package org.eclipse.jetty;



import static org.hamcrest.Matchers.is;
import static org.junit.Assert.assertEquals;
import static org.junit.Assert.assertThat;
import static org.junit.Assert.assertTrue;

import java.io.File;
import java.io.FileInputStream;
import java.io.FileOutputStream;
import java.net.URI;

import javax.servlet.http.HttpServletResponse;

import org.eclipse.jetty.client.HttpClient;
import org.eclipse.jetty.client.api.AuthenticationStore;
import org.eclipse.jetty.client.api.ContentResponse;
import org.eclipse.jetty.client.api.Request;
import org.eclipse.jetty.client.util.BasicAuthentication;
import org.eclipse.jetty.client.util.BytesContentProvider;
import org.eclipse.jetty.http.HttpMethod;
import org.eclipse.jetty.http.HttpStatus;
import org.eclipse.jetty.security.JDBCLoginService;
import org.eclipse.jetty.security.LoginService;
import org.eclipse.jetty.toolchain.test.FS;
import org.eclipse.jetty.toolchain.test.MavenTestingUtils;
import org.eclipse.jetty.util.IO;
import org.eclipse.jetty.util.thread.QueuedThreadPool;
import org.junit.AfterClass;
import org.junit.BeforeClass;
import org.junit.Ignore;
import org.junit.Test;

public class JdbcLoginServiceTest
{
 
    
    private static String _content =
        "Lorem ipsum dolor sit amet, consectetur adipiscing elit. In quis felis nunc. "+
        "Quisque suscipit mauris et ante auctor ornare rhoncus lacus aliquet. Pellentesque "+
        "habitant morbi tristique senectus et netus et malesuada fames ac turpis egestas. "+
        "Vestibulum sit amet felis augue, vel convallis dolor. Cras accumsan vehicula diam "+
        "at faucibus. Etiam in urna turpis, sed congue mi. Morbi et lorem eros. Donec vulputate "+
        "velit in risus suscipit lobortis. Aliquam id urna orci, nec sollicitudin ipsum. "+
        "Cras a orci turpis. Donec suscipit vulputate cursus. Mauris nunc tellus, fermentum "+
        "eu auctor ut, mollis at diam. Quisque porttitor ultrices metus, vitae tincidunt massa "+
        "sollicitudin a. Vivamus porttitor libero eget purus hendrerit cursus. Integer aliquam "+
        "consequat mauris quis luctus. Cras enim nibh, dignissim eu faucibus ac, mollis nec neque. "+
        "Aliquam purus mauris, consectetur nec convallis lacinia, porta sed ante. Suspendisse "+
        "et cursus magna. Donec orci enim, molestie a lobortis eu, imperdiet vitae neque.";

    private static File _docRoot;
    private static HttpClient _client;
    private static String __realm = "JdbcRealm";
    private static URI _baseUri;
    private static DatabaseLoginServiceTestServer _testServer;
    
 

    @BeforeClass
    public static void setUp() throws Exception
    {
        _docRoot = MavenTestingUtils.getTargetTestingDir("loginservice-test");
        FS.ensureDirExists(_docRoot);
        File content = new File(_docRoot,"input.txt");
      
        
        try (FileOutputStream out = new FileOutputStream(content))
        {
            out.write(_content.getBytes("utf-8"));
        }

        //drop any tables that might have existed
        File scriptFile = MavenTestingUtils.getTestResourceFile("droptables.sql");
        int result =  DatabaseLoginServiceTestServer.runscript(scriptFile);
        //ignore result, if the tables dont already exist, derby spits out an error
        
        //create the tables afresh
        scriptFile = MavenTestingUtils.getTestResourceFile("createdb.sql");
        result = DatabaseLoginServiceTestServer.runscript(scriptFile);
        assertThat("runScript result",result, is(0));
        
        File jdbcRealmFile = MavenTestingUtils.getTestResourceFile("jdbcrealm.properties");
        
        LoginService loginService = new JDBCLoginService(__realm, jdbcRealmFile.getAbsolutePath());
        _testServer = new DatabaseLoginServiceTestServer();
        _testServer.setResourceBase(_docRoot.getAbsolutePath());
        _testServer.setLoginService(loginService);
        _testServer.start();
        _baseUri = _testServer.getBaseUri();
     }

     @AfterClass
     public static void tearDown()
         throws Exception
     {
         if (_testServer != null)
         {
             _testServer.stop();
             _testServer = null;
         }
     }

     @Test
     public void testPut() throws Exception
     {
         try
         {
             startClient();

             Request request = _client.newRequest(_baseUri.resolve("output.txt"));
             request.method(HttpMethod.PUT);
             request.content(new BytesContentProvider(_content.getBytes()));
             ContentResponse response = request.send();
             int responseStatus = response.getStatus();
             boolean statusOk = (responseStatus == 200 || responseStatus == 201);
             assertTrue(statusOk);
             String content = IO.toString(new FileInputStream(new File(_docRoot,"output.txt")));
             assertEquals(_content,content);
         }
         finally
         {
             stopClient();
         }
     }

     @Test
     public void testGet() throws Exception
     {
         try
         {
             startClient();

             ContentResponse response = _client.GET(_baseUri.resolve("input.txt"));
             assertEquals(HttpServletResponse.SC_OK,response.getStatus());
             assertEquals(_content, response.getContentAsString());
         }
         finally
         {
             stopClient();
         }
     }
     
     @Test
     public void testGetNonExistantUser () throws Exception
     {
         try
         {
             startClient("foo", "bar");
             ContentResponse response = _client.GET(_baseUri.resolve("input.txt"));
             assertEquals(HttpServletResponse.SC_UNAUTHORIZED,response.getStatus());
         }
         finally
         {
             stopClient();
         }
     }

     //Head requests to jetty-client are not working: see https://bugs.eclipse.org/bugs/show_bug.cgi?id=394552
     @Ignore
     public void testHead() throws Exception
     {
         try
         {
             startClient();

             Request request = _client.newRequest(_baseUri.resolve("input.txt"));
             request.method(HttpMethod.HEAD);
             ContentResponse response = request.send();
             int responseStatus = response.getStatus();
             assertEquals(HttpStatus.OK_200,responseStatus);
         }
         finally
         {
             stopClient();
         }
     }

     @Test
     public void testPost() throws Exception
     {
         try
         {
             startClient();

             Request request = _client.newRequest(_baseUri.resolve("test"));
             request.method(HttpMethod.POST);
             request.content(new BytesContentProvider(_content.getBytes()));
             ContentResponse response = request.send();
             assertEquals(HttpStatus.OK_200,response.getStatus());
             assertEquals(_content,_testServer.getTestHandler().getRequestContent());
         }
         finally
         {
             stopClient();
         }
     }

<<<<<<< HEAD
     protected void startClient(String username, String pwd)
=======
     protected void startClient(String user, String pwd)
>>>>>>> 2aee8a78
         throws Exception
     {
         _client = new HttpClient();
         QueuedThreadPool executor = new QueuedThreadPool();
         executor.setName(executor.getName() + "-client");
         _client.setExecutor(executor);
         AuthenticationStore authStore = _client.getAuthenticationStore();
         authStore.addAuthentication(new BasicAuthentication(_baseUri, __realm, user, pwd));
         _client.start();
     }

     protected void startClient()
         throws Exception
     {
         startClient("jetty", "jetty");
     }


     protected void stopClient()
         throws Exception
     {
         if (_client != null)
         {
             _client.stop();
             _client = null;
         }
     }

     protected HttpClient getClient()
     {
         return _client;
     }

     protected String getContent()
     {
         return _content;
     }
}<|MERGE_RESOLUTION|>--- conflicted
+++ resolved
@@ -216,11 +216,7 @@
          }
      }
 
-<<<<<<< HEAD
-     protected void startClient(String username, String pwd)
-=======
      protected void startClient(String user, String pwd)
->>>>>>> 2aee8a78
          throws Exception
      {
          _client = new HttpClient();
