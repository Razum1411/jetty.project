--- conflicted
+++ resolved
@@ -25,36 +25,7 @@
 <!-- =============================================================== -->
 <Configure id="Server" class="org.eclipse.jetty.server.Server">
 
-<<<<<<< HEAD
-    <!-- =========================================================== -->
-    <!-- Configure the Server Thread Pool.                           -->
-    <!-- The server holds a common thread pool which is used by      -->
-    <!-- default as the executor used by all connectors and servlet  -->
-    <!-- dispatches.                                                 -->
-    <!--                                                             -->
-    <!-- Configuring a fixed thread pool is vital to controlling the -->
-    <!-- maximal memory footprint of the server and is a key tuning  -->
-    <!-- parameter for tuning.  In an application that rarely blocks -->
-    <!-- then maximal threads may be close to the number of 5*CPUs.  -->
-    <!-- In an application that frequently blocks, then maximal      -->
-    <!-- threads should be set as high as possible given the memory  -->
-    <!-- available.                                                  -->
-    <!--                                                             -->
-    <!-- Consult the javadoc of o.e.j.util.thread.QueuedThreadPool   -->
-    <!-- for all configuration that may be set here.                 -->
-    <!-- =========================================================== -->
-    <!-- uncomment to change type of threadpool
-    <Arg name="threadpool"><New id="threadpool" class="org.eclipse.jetty.util.thread.QueuedThreadPool"/></Arg>
-    -->
-    <Get name="ThreadPool">
-      <Set name="minThreads" type="int"><Property name="jetty.threadPool.minThreads" default="10"/></Set>
-      <Set name="maxThreads" type="int"><Property name="jetty.threadPool.maxThreads" default="200"/></Set>
-      <Set name="idleTimeout" type="int"><Property name="jetty.threadPool.idleTimeout" default="60000"/></Set>
-      <Set name="detailedDump">false</Set>
-    </Get>
-=======
     <Arg name="threadpool"><Ref refid="threadPool"/></Arg>
->>>>>>> 1458a232
 
     <!-- =========================================================== -->
     <!-- Add shared Scheduler instance                               -->
@@ -82,15 +53,15 @@
     <!-- =========================================================== -->
     <New id="httpConfig" class="org.eclipse.jetty.server.HttpConfiguration">
       <Set name="secureScheme"><Property name="jetty.httpConfig.secureScheme" default="https" /></Set>
-      <Set name="securePort"><Property name="jetty.httpConfig.securePort" default="8443" /></Set>
-      <Set name="outputBufferSize"><Property name="jetty.httpConfig.outputBufferSize" default="32768" /></Set>
-      <Set name="outputAggregationSize"><Property name="jetty.httpConfig.outputAggregationSize" default="8192" /></Set>
-      <Set name="requestHeaderSize"><Property name="jetty.httpConfig.requestHeaderSize" default="8192" /></Set>
-      <Set name="responseHeaderSize"><Property name="jetty.httpConfig.responseHeaderSize" default="8192" /></Set>
-      <Set name="sendServerVersion"><Property name="jetty.httpConfig.sendServerVersion" default="true" /></Set>
-      <Set name="sendDateHeader"><Property name="jetty.httpConfig.sendDateHeader" default="false" /></Set>
+      <Set name="securePort"><Property name="jetty.httpConfig.securePort" deprecated="jetty.secure.port" default="8443" /></Set>
+      <Set name="outputBufferSize"><Property name="jetty.httpConfig.outputBufferSize" deprecated="jetty.output.buffer.size" default="32768" /></Set>
+      <Set name="outputAggregationSize"><Property name="jetty.httpConfig.outputAggregationSize" deprecated="jetty.output.aggregation.size" default="8192" /></Set>
+      <Set name="requestHeaderSize"><Property name="jetty.httpConfig.requestHeaderSize" deprecated="jetty.request.header.size" default="8192" /></Set>
+      <Set name="responseHeaderSize"><Property name="jetty.httpConfig.responseHeaderSize" deprecated="jetty.response.header.size" default="8192" /></Set>
+      <Set name="sendServerVersion"><Property name="jetty.httpConfig.sendServerVersion" deprecated="jetty.send.server.version" default="true" /></Set>
+      <Set name="sendDateHeader"><Property name="jetty.httpConfig.sendDateHeader" deprecated="jetty.send.date.header" default="false" /></Set>
       <Set name="headerCacheSize"><Property name="jetty.httpConfig.headerCacheSize" default="512" /></Set>
-      <Set name="delayDispatchUntilContent"><Property name="jetty.httpConfig.delayDispatchUntilContent" default="true"/></Set>
+      <Set name="delayDispatchUntilContent"><Property name="jetty.httpConfig.delayDispatchUntilContent" deprecated="jetty.delayDispatchUntilContent" default="true"/></Set>
       <Set name="maxErrorDispatches"><Property name="jetty.httpConfig.maxErrorDispatches" default="10"/></Set>
       <Set name="blockingTimeout"><Property name="jetty.httpConfig.blockingTimeout" default="-1"/></Set>
       <Set name="persistentConnectionsEnabled"><Property name="jetty.httpConfig.persistentConnectionsEnabled" default="true"/></Set>
@@ -128,7 +99,7 @@
     <!-- =========================================================== -->
     <Set name="stopAtShutdown"><Property name="jetty.server.stopAtShutdown" default="true"/></Set>
     <Set name="stopTimeout"><Property name="jetty.server.stopTimeout" default="5000"/></Set>
-    <Set name="dumpAfterStart"><Property name="jetty.server.dumpAfterStart" default="false"/></Set>
-    <Set name="dumpBeforeStop"><Property name="jetty.server.dumpBeforeStop" default="false"/></Set>
+    <Set name="dumpAfterStart"><Property name="jetty.server.dumpAfterStart" deprecated="jetty.dump.start" default="false"/></Set>
+    <Set name="dumpBeforeStop"><Property name="jetty.server.dumpBeforeStop" deprecated="jetty.dump.stop" default="false"/></Set>
 
 </Configure>